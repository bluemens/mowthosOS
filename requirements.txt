<<<<<<< HEAD
# Web Framework
=======
# Core FastAPI dependencies
>>>>>>> 77527256
fastapi>=0.104.0
uvicorn[standard]>=0.24.0
pydantic>=2.0.0
pydantic-settings>=2.0.0

<<<<<<< HEAD
# Database
sqlalchemy>=2.0.0
asyncpg>=0.29.0
alembic>=1.13.0

# Authentication
pyjwt>=2.8.0
passlib[bcrypt]>=1.7.4
python-multipart>=0.0.6

# Redis
redis>=5.0.0
hiredis>=2.3.0

# Device Integration
pymammotion

# Utilities
python-dotenv>=1.0.0
httpx>=0.25.0
python-dateutil>=2.8.0

# Development
pytest>=7.4.0
pytest-asyncio>=0.21.0
pytest-cov>=4.1.0 
=======
# PyMammotion integration
pymammotion

# Development and testing dependencies
pytest>=7.4.0
pytest-asyncio>=0.21.0
pytest-cov>=4.1.0
httpx>=0.25.0

# Code quality and formatting
black>=23.0.0
isort>=5.12.0
flake8>=6.0.0
mypy>=1.6.0

# Future dependencies (for later phases)
# sqlalchemy>=2.0.0
# psycopg2-binary>=2.9.0
# redis>=5.0.0
# stripe>=7.0.0
# celery>=5.3.0
# prometheus-client>=0.19.0
# sentry-sdk[fastapi]>=1.38.0 
>>>>>>> 77527256
<|MERGE_RESOLUTION|>--- conflicted
+++ resolved
@@ -1,14 +1,11 @@
-<<<<<<< HEAD
+
 # Web Framework
-=======
-# Core FastAPI dependencies
->>>>>>> 77527256
+
 fastapi>=0.104.0
 uvicorn[standard]>=0.24.0
 pydantic>=2.0.0
 pydantic-settings>=2.0.0
 
-<<<<<<< HEAD
 # Database
 sqlalchemy>=2.0.0
 asyncpg>=0.29.0
@@ -35,28 +32,3 @@
 pytest>=7.4.0
 pytest-asyncio>=0.21.0
 pytest-cov>=4.1.0 
-=======
-# PyMammotion integration
-pymammotion
-
-# Development and testing dependencies
-pytest>=7.4.0
-pytest-asyncio>=0.21.0
-pytest-cov>=4.1.0
-httpx>=0.25.0
-
-# Code quality and formatting
-black>=23.0.0
-isort>=5.12.0
-flake8>=6.0.0
-mypy>=1.6.0
-
-# Future dependencies (for later phases)
-# sqlalchemy>=2.0.0
-# psycopg2-binary>=2.9.0
-# redis>=5.0.0
-# stripe>=7.0.0
-# celery>=5.3.0
-# prometheus-client>=0.19.0
-# sentry-sdk[fastapi]>=1.38.0 
->>>>>>> 77527256
